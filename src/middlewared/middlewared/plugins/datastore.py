from middlewared.service import CallError, Service
from middlewared.schema import accepts, Any, Bool, Dict, List, Ref, Str
from sqlite3 import OperationalError

import os
import sys
from itertools import chain

sys.path.append('/usr/local/www')
os.environ.setdefault('DJANGO_SETTINGS_MODULE', 'freenasUI.settings')

import django
from django.apps import apps
if not apps.ready:
    django.setup()

from django.apps import apps
from django.db import connection
from django.db.models import Q
from django.db.models.fields.related import ForeignKey, ManyToManyField

# FIXME: django sqlite3_ha backend uses a thread to sync queries to the
# standby node. That does not play very well with gevent+middleware
# if that "thread" is still running and the originating connection closes.
from freenasUI.freeadmin.sqlite3_ha import base as sqlite3_ha_base
sqlite3_ha_base.execute_sync = True

from middlewared.utils import django_modelobj_serialize


class DatastoreService(Service):

    class Config:
        private = True

    def _filters_to_queryset(self, filters, field_prefix=None):
        opmap = {
            '=': 'exact',
            '!=': 'exact',
            '>': 'gt',
            '>=': 'gte',
            '<': 'lt',
            '<=': 'lte',
            '~': 'regex',
            'in': 'in',
            'nin': 'in',
            '^': 'startswith',
            '$': 'endswith',
        }

        rv = []
        for f in filters:
            if not isinstance(f, (list, tuple)):
                raise ValueError('Filter must be a list: {0}'.format(f))
            if len(f) == 3:
                name, op, value = f
                # id is special
                if field_prefix and name != 'id':
                    name = field_prefix + name
                if op not in opmap:
                    raise ValueError("Invalid operation: {0}".format(op))
                q = Q(**{'{0}__{1}'.format(name, opmap[op]): value})
                if op in ('!=', 'nin'):
                    q.negate()
                rv.append(q)
            elif len(f) == 2:
                op, value = f
                if op == 'OR':
                    or_value = None
                    for value in self._filters_to_queryset(value, field_prefix=field_prefix):
                        if or_value is None:
                            or_value = value
                        else:
                            or_value |= value
                    rv.append(or_value)
                else:
                    raise ValueError('Invalid operation: {0}'.format(op))
            else:
                raise ValueError("Invalid filter {0}".format(f))
        return rv

    def __get_model(self, name):
        """Helper method to get Model for given name
        e.g. network.interfaces -> Interfaces
        """
        app, model = name.split('.', 1)
        return apps.get_model(app, model)

<<<<<<< HEAD
    def __queryset_serialize(self, qs, extend, extend_context, field_prefix):
        if extend_context:
            extend_context_value = self.middleware.call_sync(extend_context)
        else:
            extend_context_value = None
        for i in qs:
            yield django_modelobj_serialize(self.middleware, i, extend=extend, extend_context=extend_context,
                                            extend_context_value=extend_context_value, field_prefix=field_prefix)
=======
    def __queryset_serialize(self, qs, extend=None, field_prefix=None, select=None):
        for i in qs:
            yield django_modelobj_serialize(
                self.middleware, i, extend=extend, field_prefix=field_prefix, select=select
            )
>>>>>>> 647809df

    @accepts(
        Str('name'),
        List('query-filters', default=None, null=True, register=True),
        Dict(
            'query-options',
            Str('extend', default=None, null=True),
            Str('extend_context', default=None, null=True),
            Str('prefix', default=None, null=True),
            Dict('extra', additional_attrs=True),
            List('order_by', default=[]),
            List('select', default=[]),
            Bool('count', default=False),
            Bool('get', default=False),
<<<<<<< HEAD
=======
            Str('prefix', null=True),
>>>>>>> 647809df
            default=None,
            null=True,
            register=True,
        ),
    )
    def query(self, name, filters=None, options=None):
        """Query for items in a given collection `name`.

        `filters` is a list which each entry can be in one of the following formats:

            entry: simple_filter | conjuntion
            simple_filter: '[' attribute_name, OPERATOR, value ']'
            conjunction: '[' CONJUNTION, '[' simple_filter (',' simple_filter)* ']]'

            OPERATOR: ('=' | '!=' | '>' | '>=' | '<' | '<=' | '~' | 'in' | 'nin')
            CONJUNCTION: 'OR'

        e.g.

        `['OR', [ ['username', '=', 'root' ], ['uid', '=', 0] ] ]`

        `[ ['username', '=', 'root' ] ]`

        .. examples(websocket)::

          Querying for username "root" and returning a single item:

            :::javascript
            {
              "id": "d51da71b-bb48-4b8b-a8f7-6046fcc892b4",
              "msg": "method",
              "method": "datastore.query",
              "params": ["account.bsdusers", [ ["username", "=", "root" ] ], {"get": true}]
            }
        """
        model = self.__get_model(name)
        if options is None:
            options = {}
        else:
            # We do not want to make changes to original options
            # which might happen with "prefix"
            options = options.copy()

        qs = model.objects.all()

        extra = options.get('extra')
        if extra:
            qs = qs.extra(**extra)

        prefix = options.get('prefix')

        if filters:
            qs = qs.filter(*self._filters_to_queryset(filters, prefix))

        order_by = options.get('order_by')
        if order_by:
            if prefix:
                # Do not change original order_by
                order_by = order_by[:]
                for i, order in enumerate(order_by):
                    if order.startswith('-'):
                        order_by[i] = '-' + prefix + order[1:]
                    else:
                        order_by[i] = prefix + order
            qs = qs.order_by(*order_by)

        if options.get('count') is True:
            return qs.count()

        result = []
        for i in self.__queryset_serialize(
<<<<<<< HEAD
            qs, options.get('extend'), options.get('extend_context'), options.get('prefix')
=======
            qs, extend=options.get('extend'), field_prefix=options.get('prefix'),
            select=options.get('select'),
>>>>>>> 647809df
        ):
            result.append(i)

        if options.get('get') is True:
            return result[0]

        return result

    @accepts(Str('name'), Ref('query-options'))
    def config(self, name, options=None):
        """
        Get configuration settings object for a given `name`.

        This is a shortcut for `query(name, {"get": true})`.
        """
        if options is None:
            options = {}
        options['get'] = True
        return self.query(name, None, options)

    @accepts(Str('name'), Dict('data', additional_attrs=True), Dict('options', Str('prefix', null=True)))
    def insert(self, name, data, options=None):
        """
        Insert a new entry to `name`.
        """
        data = data.copy()
        many_to_many_fields_data = {}
        options = options or {}
        prefix = options.get('prefix')
        model = self.__get_model(name)
        for field in chain(model._meta.fields, model._meta.many_to_many):
            if prefix:
                name = field.name.replace(prefix, '')
            else:
                name = field.name
            if name not in data:
                continue
            if isinstance(field, ForeignKey) and data[name] is not None:
                data[name] = field.rel.to.objects.get(pk=data[name])
            if isinstance(field, ManyToManyField):
                many_to_many_fields_data[field.name] = data.pop(name)
            else:

                # field.name is with prefix (if there's one) - we update data dict accordingly with db field names
                data[field.name] = data.pop(name)

        obj = model(**data)
        obj.save()

        for k, v in list(many_to_many_fields_data.items()):
            field = getattr(obj, k)
            field.add(*v)

        return obj.pk

    @accepts(Str('name'), Any('id'), Dict('data', additional_attrs=True), Dict('options', Str('prefix', null=True)))
    def update(self, name, id, data, options=None):
        """
        Update an entry `id` in `name`.
        """
        data = data.copy()
        many_to_many_fields_data = {}
        options = options or {}
        prefix = options.get('prefix')
        model = self.__get_model(name)
        obj = model.objects.get(pk=id)
        for field in chain(model._meta.fields, model._meta.many_to_many):
            if prefix:
                name = field.name.replace(prefix, '')
            else:
                name = field.name
            if name not in data:
                continue
            if isinstance(field, ForeignKey):
                data[name] = field.rel.to.objects.get(pk=data[name]) if data[name] is not None else None
            if isinstance(field, ManyToManyField):
                many_to_many_fields_data[field.name] = data.pop(name)
            else:
                setattr(obj, field.name, data.pop(name))

        obj.save()

        for k, v in list(many_to_many_fields_data.items()):
            field = getattr(obj, k)
            field.clear()
            field.add(*v)

        return obj.pk

    @accepts(Str('name'), Any('id_or_filters'))
    def delete(self, name, id_or_filters):
        """
        Delete an entry `id` in `name`.
        """
        model = self.__get_model(name)
        if isinstance(id_or_filters, list):
            qs = model.objects.all()
            qs.filter(*self._filters_to_queryset(id_or_filters, None)).delete()
        else:
            model.objects.get(pk=id_or_filters).delete()
        return True

    def sql(self, query, params=None):
        cursor = connection.cursor()
        try:
            if params is None:
                res = cursor.executelocal(query)
            else:
                res = cursor.executelocal(query, params)
            rv = [
                dict([
                    (res.description[i][0], value)
                    for i, value in enumerate(row)
                ])
                for row in cursor.fetchall()
            ]
        except OperationalError as err:
            raise CallError(err)
        finally:
            cursor.close()
        return rv

    @accepts(List('queries'))
    def restore(self, queries):
        """
        Receives a list of SQL queries (usually a database dump)
        and executes it within a transaction.
        """
        return connection.dump_recv(queries)

    @accepts()
    def dump(self):
        """
        Dumps the database, returning a list of SQL commands.
        """
        # FIXME: This could return a few hundred KB of data,
        # we need to investigate a way of doing that in chunks.
        return connection.dump()

    @accepts()
    async def dump_json(self):
        models = []
        for model in django.apps.apps.get_models():
            if not model.__module__.startswith("freenasUI."):
                continue

            try:
                entries = await self.middleware.call("datastore.sql", f"SELECT * FROM {model._meta.db_table}")
            except CallError as e:
                self.logger.debug("%r", e)
                continue

            models.append({
                "table_name": model._meta.db_table,
                "verbose_name": str(model._meta.verbose_name),
                "fields": [
                    {
                        "name": field.column,
                        "verbose_name": str(field.verbose_name),
                        "database_type": field.db_type(connection),
                    }
                    for field in model._meta.get_fields()
                    if not field.is_relation
                ],
                "entries": entries,
            })

        return models<|MERGE_RESOLUTION|>--- conflicted
+++ resolved
@@ -86,22 +86,15 @@
         app, model = name.split('.', 1)
         return apps.get_model(app, model)
 
-<<<<<<< HEAD
-    def __queryset_serialize(self, qs, extend, extend_context, field_prefix):
+    def __queryset_serialize(self, qs, extend, extend_context, field_prefix, select):
         if extend_context:
             extend_context_value = self.middleware.call_sync(extend_context)
         else:
             extend_context_value = None
         for i in qs:
             yield django_modelobj_serialize(self.middleware, i, extend=extend, extend_context=extend_context,
-                                            extend_context_value=extend_context_value, field_prefix=field_prefix)
-=======
-    def __queryset_serialize(self, qs, extend=None, field_prefix=None, select=None):
-        for i in qs:
-            yield django_modelobj_serialize(
-                self.middleware, i, extend=extend, field_prefix=field_prefix, select=select
-            )
->>>>>>> 647809df
+                                            extend_context_value=extend_context_value, field_prefix=field_prefix,
+                                            select=select)
 
     @accepts(
         Str('name'),
@@ -116,10 +109,6 @@
             List('select', default=[]),
             Bool('count', default=False),
             Bool('get', default=False),
-<<<<<<< HEAD
-=======
-            Str('prefix', null=True),
->>>>>>> 647809df
             default=None,
             null=True,
             register=True,
@@ -191,12 +180,7 @@
 
         result = []
         for i in self.__queryset_serialize(
-<<<<<<< HEAD
-            qs, options.get('extend'), options.get('extend_context'), options.get('prefix')
-=======
-            qs, extend=options.get('extend'), field_prefix=options.get('prefix'),
-            select=options.get('select'),
->>>>>>> 647809df
+            qs, options.get('extend'), options.get('extend_context'), options.get('prefix'), options.get('select'),
         ):
             result.append(i)
 
