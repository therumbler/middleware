--- conflicted
+++ resolved
@@ -27,19 +27,14 @@
 # Load ipmi module
 ipmi_load="YES"
 
-<<<<<<< HEAD
 # Load the ZFS module
 openzfs_load="YES"
-=======
+
 # Load some hardware modules that don't fit into kernel.
 if_bnxt_load="YES"
 if_qlxgbe_load="YES"
 ocs_fc_load="YES"
 smartpqi_load="YES"
-
-# Load freenas sysctl module
-freenas_sysctl_load="YES"
->>>>>>> 3cae3391
 
 # Put FC ports in initiator mode
 hint.isp.0.role=2
